import numpy as np
import matplotlib.pyplot as plt
from mpl_toolkits.mplot3d import Axes3D
import time
import matplotlib
import cv2

class UAVEnv:
    """
    UAV Navigation Environment for navigating through a window
    State: 3D position and 3D velocity of the UAV
    Action: 2D orientation angles and thrust magnitude
    """
    
    def __init__(self, max_steps=200):
        # Define the boundaries of the environment (only used for visualization)
        self.vis_range = 15.0  # Visualization range
        
        # Define the window position and dimensions (at origin, aligned with XZ plane)
        self.window_x = 0.0  # x-coordinate of window center (origin)
        self.window_y = 0.0  # y-coordinate of window center (origin)
        self.window_z = 0.0  # z-coordinate of window center (origin)
<<<<<<< HEAD
        self.window_width = 5.0   # Increased from 2.0 to 3.0
        self.window_height = 5.0  # Increased from 2.0 to 3.0
=======
        self.window_width = 3.0   # Increased from 2.0 to 3.0
        self.window_height = 3.0  # Increased from 2.0 to 3.0
>>>>>>> b37450bf
        
        self.proximity_reward_type = "arctan"  # "inv" or "arctan" or "none"

        # UAV properties
        self.max_velocity = 2.0
        self.max_acceleration = 1.0
        self.dt = 0.1  # time step duration
        
        # Maximum number of steps per episode
        self.max_steps = max_steps
        self.steps = 0
        
        # Define observation space (3D position + 3D velocity)
        # [x, y, z, vx, vy, vz]
        # Use large bounds since there are no actual constraints in space
        self.observation_low = np.array([-float('inf'), -float('inf'), -float('inf'), 
                                         -self.max_velocity, -self.max_velocity, -self.max_velocity])
        self.observation_high = np.array([float('inf'), float('inf'), float('inf'), 
                                          self.max_velocity, self.max_velocity, self.max_velocity])
        
        # Define action space (2 euler angles: theta, phi and thrust)
        # theta: [0, pi] - polar angle from positive z-axis
        # phi: [0, 2*pi] - azimuthal angle in x-y plane from positive x-axis
        # thrust: [0, 1] - normalized thrust magnitude
        self.action_low = np.array([0.0, 0.0, 0.0])
        self.action_high = np.array([np.pi, 2*np.pi, 1.0])
        
        # Initialize state
        self.state = None
        
        # Visualization
        self.fig = None
        self.ax = None
        self.writer = None
        self.out_filename = "uav_navigation.mp4"
    
    def get_observation_space_info(self):
        """Return information about the observation space"""
        return {
            'low': self.observation_low,
            'high': self.observation_high,
            'shape': self.observation_low.shape,
            'dtype': np.float32
        }
    
    def get_action_space_info(self):
        """Return information about the action space"""
        return {
            'low': self.action_low,
            'high': self.action_high,
            'shape': self.action_low.shape,
            'dtype': np.float32
        }
    
    def _get_obs(self):
        return np.array(self.state, dtype=np.float32)
    
    def _is_terminal(self):
        pos = self.state[:3]
        
        # Check if UAV hit the wall (crossed YZ plane except through the window)
        if self._hit_wall():
            return True
        
        # Check if the UAV has passed through the window - terminate immediately after passing
        if pos[1] > 0 and self._passed_through_window():
            return True
        
        # Check if the UAV is too far from the origin
        if np.linalg.norm(pos) > 10.0:
            return True
        
        # Check if maximum steps reached
        if self.steps >= self.max_steps:
            return True
        
        return False
    
    def _hit_wall(self):
        """Check if the UAV hit the wall (excluding window area)"""
        pos = self.state[:3]
        prev_pos = self.prev_state[:3]
        
        # Check if trajectory crossed the XZ plane (y = 0)
        if (prev_pos[1] <= 0 and pos[1] > 0) or (prev_pos[1] >= 0 and pos[1] < 0):
            # Interpolate the x and z position at the wall plane
            t = -prev_pos[1] / (pos[1] - prev_pos[1])
            x_at_wall = prev_pos[0] + t * (pos[0] - prev_pos[0])
            z_at_wall = prev_pos[2] + t * (pos[2] - prev_pos[2])
            
            # Check if it's outside the window
            window_x_min = self.window_x - self.window_width/2
            window_x_max = self.window_x + self.window_width/2
            window_z_min = self.window_z - self.window_height/2
            window_z_max = self.window_z + self.window_height/2
            
            return not (window_x_min <= x_at_wall <= window_x_max and 
                        window_z_min <= z_at_wall <= window_z_max)
        
        return False
    
    def _passed_through_window(self):
        """Check if UAV passed through the window"""
        pos = self.state[:3]
        prev_pos = self.prev_state[:3]
        
        # Check if trajectory crossed the XZ plane (y = 0) from negative y to positive y
        if (prev_pos[1] <= 0 and pos[1] > 0):
            # Interpolate the x and z position at the wall plane
            t = -prev_pos[1] / (pos[1] - prev_pos[1])
            x_at_wall = prev_pos[0] + t * (pos[0] - prev_pos[0])
            z_at_wall = prev_pos[2] + t * (pos[2] - prev_pos[2])
            
            # Check if it passed through the window opening
            window_x_min = self.window_x - self.window_width/2
            window_x_max = self.window_x + self.window_width/2
            window_z_min = self.window_z - self.window_height/2
            window_z_max = self.window_z + self.window_height/2
            
            return (window_x_min <= x_at_wall <= window_x_max and 
                    window_z_min <= z_at_wall <= window_z_max)
        
        return False
        
    def _calculate_reward(self):
        """Calculate reward based on current state, previous state, and goal"""
        pos = self.state[:3]
        vel = self.state[3:]
        
        # Default reward (small negative reward to encourage faster completion)
        reward = -0.1  # Small penalty for each step to encourage efficiency
<<<<<<< HEAD
        
        # Add proximity reward to encourage moving closer to the window
        # Calculate distance to window center
        window_center = np.array([0.0, 0.0, 0.0])  # Window is at origin
        distance_to_window = np.linalg.norm(pos - window_center)
        
        # Smoother, more gradual reward for proximity
        proximity_reward = 0.05 * (1.0 / (1.0 + distance_to_window))
        reward += proximity_reward

        if pos[2] < -1:
            reward -=0.1
        
        
        if (np.dot(vel,-pos) > 0):
            # Add reward for moving toward the window (velocity in y-direction)
            reward += 0.05
        else:
            # Add penalty for moving away from the window (velocity in y-direction)
            reward -= 0.05



        # Add reward for moving toward the window (velocity in y-direction)
        if pos[1] < 0:  # Only before passing through
            reward += 0.2 * vel[1]  # Reward for velocity toward the window
        
=======
        
        # Add proximity reward to encourage moving closer to the window
        # Calculate distance to window center
        window_center = np.array([0.0, 0.0, 0.0])  # Window is at origin
        distance_to_window = np.linalg.norm(pos - window_center)
        
        # Smoother, more gradual reward for proximity
        proximity_reward1 = 0.05 * (1.0 / (1.0 + distance_to_window))
        proximity_reward2 = 0.05 * (1- np.arctan(distance_to_window) )

        if self.proximity_reward_type == "inv":
            reward += proximity_reward1
        elif self.proximity_reward_type == "arctan":
            reward += proximity_reward2
        # reward += proximity_reward

        
>>>>>>> b37450bf
        # Moderate reward for passing through the window (not too large)
        if self._passed_through_window():
            reward += 20.0  # Reduced from 100 for more stable learning
        
        # Penalty for hitting the wall
        if self._hit_wall():
<<<<<<< HEAD
            # reward = -10.0  # Reduced from -50 for more stable learning
            reward = 0  # Reduced from -50 for more stable learning
        
        # Penalty for being too far from the origin
        if np.linalg.norm(pos) > 10.0 and not self._passed_through_window():
            # reward = -10.0  # Reduced from -400 for more stable learning
            reward = 0  # Reduced from -400 for more stable learning
=======
            reward = -10.0  # Reduced from -50 for more stable learning
            # reward = 0  # Reduced from -50 for more stable learning
        
        # Penalty for being too far from the origin
        if np.linalg.norm(pos) > 10.0 and not self._passed_through_window():
            reward = -10.0  # Reduced from -400 for more stable learning
            # reward = 0  # Reduced from -400 for more stable learning
>>>>>>> b37450bf
        
        # print(reward)
        return reward
    
    def _update_state(self, action):
        """Update state based on action (2 orientation angles and thrust)"""
        # First, clip actions to valid range
        action = np.clip(action, self.action_low, self.action_high)
        
        # Save previous state
        self.prev_state = self.state.copy()
        
        # Extract current position and velocity
        pos = self.state[:3]
        vel = self.state[3:]
        
        # Extract orientation angles and thrust from action
        theta = action[0]  # polar angle (0 to pi)
        phi = action[1]    # azimuthal angle (0 to 2pi)
        thrust_magnitude = action[2] * self.max_acceleration  # normalized thrust
        
        # Convert spherical coordinates to Cartesian direction vector
        # x = r * sin(theta) * cos(phi)
        # y = r * sin(theta) * sin(phi)
        # z = r * cos(theta)
        thrust_direction = np.array([
            np.sin(theta) * np.cos(phi),
            np.sin(theta) * np.sin(phi),
            np.cos(theta)
        ])
        
        # Normalize direction vector (ensure unit length)
        thrust_direction = thrust_direction / np.linalg.norm(thrust_direction)
        
        # Apply thrust in the specified direction
        acceleration = thrust_direction * thrust_magnitude
        
        # Add gravity effect (in negative z direction)
        acceleration[2] -= 0.5  # simplified gravity
        # print("acceleration", acceleration)
        # Update velocity using acceleration
        new_vel = vel + acceleration * self.dt
        
        # Clip velocity to maximum
        speed = np.linalg.norm(new_vel)
        if speed > self.max_velocity:
            new_vel = new_vel * self.max_velocity / speed
        
        # Update position using velocity
        new_pos = pos + new_vel * self.dt
        
        # Update state
        self.state = np.concatenate([new_pos, new_vel])
    
    def reset(self):
        """Reset the environment to initial state"""
        # Random initial position for better exploration
        # x = np.random.uniform(-3.0, 3.0)  # Varied starting x position
        # y = np.random.uniform(-5.0, -1.0)  # Some distance from the window
        # z = np.random.uniform(-3.0, 3.0)  # Varied starting z position

<<<<<<< HEAD
        x = np.random.uniform(-5, 5)  # Varied starting x position
        y = np.random.uniform(-6, -3)  # Some distance from the window
        z = np.random.uniform(-3, 1)  # Varied starting z position
=======
        x = np.random.uniform(-6, 4)  # Varied starting x position
        y = np.random.uniform(-6, -1.5)  # Some distance from the window
        z = np.random.uniform(-4, 1)  # Varied starting z position
>>>>>>> b37450bf


        # Initial velocity with slight bias toward window
        vx = np.random.uniform(-0, 0)
        vy = np.random.uniform(0.2, 0.3)  # Slight bias toward window
        vz = np.random.uniform(-0, 0)
        
        self.state = np.array([x, y, z, vx, vy, vz])
        self.prev_state = self.state.copy()
        self.steps = 0
        
        return self._get_obs()
    
    def sample_action(self):
        """Sample a random action from the action space"""
        return np.random.uniform(self.action_low, self.action_high)
    
    def step(self, action):
        """Take a step in the environment"""
        self.steps += 1
        
        # Update state based on action
        self._update_state(action)
        
        # Calculate reward
        reward = self._calculate_reward()
        
        # Check if terminal state reached
        done = self._is_terminal()
        
        # Additional info
        info = {
            'position': self.state[:3],
            'velocity': self.state[3:],
            'steps': self.steps
        }
        
        return self._get_obs(), reward, done, info
    
    def render(self, mode='human'):
        """
        Render the environment.
        mode: 'human' (default) - display using matplotlib
            'rgb_array' - write frame directly to video
        """
        # Ensure proper backend for offscreen
        if mode == 'rgb_array':
            import matplotlib
            matplotlib.use('Agg')

        # Initialize figure on first call
        if self.fig is None:
            self.fig = plt.figure(figsize=(10, 8))
            self.ax = self.fig.add_subplot(111, projection='3d')
            if mode == 'human':
                plt.ion()

        # Draw scene
        self.ax.clear()
        self.ax.set_xlim([-15.0, 15.0])
        self.ax.set_ylim([-10.0, 1.0])
        self.ax.set_zlim([-15.0, 15.0])
        pos = self.state[:3]
        self.ax.scatter(*pos, color='blue', s=100, label='UAV')

        # Window frame
        window_corners = [
            [-self.window_width/2, 0, -self.window_height/2],
            [ self.window_width/2, 0, -self.window_height/2],
            [ self.window_width/2, 0,  self.window_height/2],
            [-self.window_width/2, 0,  self.window_height/2],
            [-self.window_width/2, 0, -self.window_height/2]
        ]
        window_corners = np.array(window_corners)
        self.ax.plot(window_corners[:,0], window_corners[:,1], window_corners[:,2], 'r-', linewidth=2, label='Window')

        # Wall surface
        wall_size = 20.0
        x_plane = np.linspace(-wall_size/2, wall_size/2, 20)
        z_plane = np.linspace(-wall_size/2, wall_size/2, 20)
        X, Z = np.meshgrid(x_plane, z_plane)
        Y = np.zeros_like(X)
        self.ax.plot_surface(X, Y, Z, alpha=0.3, color='gray', rstride=1, cstride=1, linewidth=0)

        # Window opening surface
        wx1, wx2 = -self.window_width/2, self.window_width/2
        wz1, wz2 = -self.window_height/2, self.window_height/2
        WX, WZ = np.meshgrid(np.linspace(wx1, wx2, 5), np.linspace(wz1, wz2, 5))
        WY = np.zeros_like(WX)
        self.ax.plot_surface(WX, WY, WZ, alpha=0.1, color='white', rstride=1, cstride=1, linewidth=0)

        # Labels and title
        self.ax.set_xlabel('X')
        self.ax.set_ylabel('Y')
        self.ax.set_zlabel('Z')
        self.ax.set_title('UAV Navigation Through Window')
        self.ax.legend()

        # Draw canvas
        self.fig.canvas.draw()

        if mode == 'human':
            plt.pause(0.01)

        elif mode == 'rgb_array':
            # Grab raw RGB buffer
            buf = self.fig.canvas.tostring_argb()
            h, w = self.fig.canvas.get_width_height()[::-1]
            frame = np.frombuffer(buf, dtype=np.uint8).reshape(h, w, 4)
            frame = frame[:, :, [1, 2, 3, 0]]  
            frame = frame[:, :, :3]  

            # Lazy-init writer when size known
            if self.writer is None:
            # Use MPEG-4 codec which is more likely available
                fourcc = cv2.VideoWriter_fourcc(*'mp4v')  # fallback codec
                self.writer = cv2.VideoWriter(self.out_filename, fourcc, 30, (w, h))
                if not self.writer.isOpened():
                    raise RuntimeError(f"Could not open VideoWriter for {self.out_filename} at {w}x{h}; check available codecs")

            # Write BGR frame
            bgr = cv2.cvtColor(frame, cv2.COLOR_RGB2BGR)
            self.writer.write(bgr)

    # End of updated render method

        
    def close(self):
        """Close the environment"""
        if self.fig is not None:
            plt.close(self.fig)
            self.fig = None
            self.ax = None
            
    def seed(self, seed=None):
        """Set random seed for reproducibility"""
        if seed is not None:
            np.random.seed(seed)
        return [seed]<|MERGE_RESOLUTION|>--- conflicted
+++ resolved
@@ -20,13 +20,8 @@
         self.window_x = 0.0  # x-coordinate of window center (origin)
         self.window_y = 0.0  # y-coordinate of window center (origin)
         self.window_z = 0.0  # z-coordinate of window center (origin)
-<<<<<<< HEAD
-        self.window_width = 5.0   # Increased from 2.0 to 3.0
-        self.window_height = 5.0  # Increased from 2.0 to 3.0
-=======
         self.window_width = 3.0   # Increased from 2.0 to 3.0
         self.window_height = 3.0  # Increased from 2.0 to 3.0
->>>>>>> b37450bf
         
         self.proximity_reward_type = "arctan"  # "inv" or "arctan" or "none"
 
@@ -158,35 +153,6 @@
         
         # Default reward (small negative reward to encourage faster completion)
         reward = -0.1  # Small penalty for each step to encourage efficiency
-<<<<<<< HEAD
-        
-        # Add proximity reward to encourage moving closer to the window
-        # Calculate distance to window center
-        window_center = np.array([0.0, 0.0, 0.0])  # Window is at origin
-        distance_to_window = np.linalg.norm(pos - window_center)
-        
-        # Smoother, more gradual reward for proximity
-        proximity_reward = 0.05 * (1.0 / (1.0 + distance_to_window))
-        reward += proximity_reward
-
-        if pos[2] < -1:
-            reward -=0.1
-        
-        
-        if (np.dot(vel,-pos) > 0):
-            # Add reward for moving toward the window (velocity in y-direction)
-            reward += 0.05
-        else:
-            # Add penalty for moving away from the window (velocity in y-direction)
-            reward -= 0.05
-
-
-
-        # Add reward for moving toward the window (velocity in y-direction)
-        if pos[1] < 0:  # Only before passing through
-            reward += 0.2 * vel[1]  # Reward for velocity toward the window
-        
-=======
         
         # Add proximity reward to encourage moving closer to the window
         # Calculate distance to window center
@@ -204,22 +170,12 @@
         # reward += proximity_reward
 
         
->>>>>>> b37450bf
         # Moderate reward for passing through the window (not too large)
         if self._passed_through_window():
             reward += 20.0  # Reduced from 100 for more stable learning
         
         # Penalty for hitting the wall
         if self._hit_wall():
-<<<<<<< HEAD
-            # reward = -10.0  # Reduced from -50 for more stable learning
-            reward = 0  # Reduced from -50 for more stable learning
-        
-        # Penalty for being too far from the origin
-        if np.linalg.norm(pos) > 10.0 and not self._passed_through_window():
-            # reward = -10.0  # Reduced from -400 for more stable learning
-            reward = 0  # Reduced from -400 for more stable learning
-=======
             reward = -10.0  # Reduced from -50 for more stable learning
             # reward = 0  # Reduced from -50 for more stable learning
         
@@ -227,7 +183,6 @@
         if np.linalg.norm(pos) > 10.0 and not self._passed_through_window():
             reward = -10.0  # Reduced from -400 for more stable learning
             # reward = 0  # Reduced from -400 for more stable learning
->>>>>>> b37450bf
         
         # print(reward)
         return reward
@@ -289,15 +244,9 @@
         # y = np.random.uniform(-5.0, -1.0)  # Some distance from the window
         # z = np.random.uniform(-3.0, 3.0)  # Varied starting z position
 
-<<<<<<< HEAD
-        x = np.random.uniform(-5, 5)  # Varied starting x position
-        y = np.random.uniform(-6, -3)  # Some distance from the window
-        z = np.random.uniform(-3, 1)  # Varied starting z position
-=======
         x = np.random.uniform(-6, 4)  # Varied starting x position
         y = np.random.uniform(-6, -1.5)  # Some distance from the window
         z = np.random.uniform(-4, 1)  # Varied starting z position
->>>>>>> b37450bf
 
 
         # Initial velocity with slight bias toward window
